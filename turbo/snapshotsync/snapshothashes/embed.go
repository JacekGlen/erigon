--- conflicted
+++ resolved
@@ -6,27 +6,18 @@
 	"strconv"
 	"strings"
 
+	"github.com/pelletier/go-toml/v2"
+
 	"github.com/ledgerwatch/erigon/params/networkname"
-	"github.com/pelletier/go-toml/v2"
 )
 
-<<<<<<< HEAD
-////go:embed erigon-snapshots/mainnet.json
+////go:embed erigon-snapshots/mainnet.toml
 var mainnet []byte
-var Mainnet Preverified // = fromJson(mainnet)
+var Mainnet Preverified // = fromToml(mainnet)
 
-////go:embed erigon-snapshots/goerli.json
+////go:embed erigon-snapshots/goerli.toml
 var goerli []byte
-var Goerli Preverified // = fromJson(goerli)
-=======
-//go:embed erigon-snapshots/mainnet.toml
-var mainnet []byte
-var Mainnet = fromToml(mainnet)
-
-//go:embed erigon-snapshots/goerli.toml
-var goerli []byte
-var Goerli = fromToml(goerli)
->>>>>>> cfb35633
+var Goerli Preverified // = fromToml(goerli)
 
 type Preverified map[string]string
 
