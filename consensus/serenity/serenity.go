--- conflicted
+++ resolved
@@ -95,25 +95,21 @@
 }
 
 // Prepare makes sure difficulty and nonce are correct
-<<<<<<< HEAD
-func (s *Serenity) Prepare(chain consensus.ChainHeaderReader, header *types.Header) error {
+func (s *Serenity) Prepare(chain consensus.ChainHeaderReader, header *types.Header, state *state.IntraBlockState) error {
 	reached, err := IsTTDReached(chain, header.ParentHash, header.Number.Uint64()-1)
 	if err != nil {
 		return err
 	}
 	if !reached {
-		return s.eth1Engine.Prepare(chain, header)
-	}
-=======
-func (s *Serenity) Prepare(chain consensus.ChainHeaderReader, header *types.Header, state *state.IntraBlockState) error {
->>>>>>> 7b07e99b
+		return s.eth1Engine.Prepare(chain, header, state)
+	}
 	header.Difficulty = SerenityDifficulty
 	header.Nonce = SerenityNonce
 	return nil
 }
 
 func (s *Serenity) Finalize(config *params.ChainConfig, header *types.Header, state *state.IntraBlockState,
-	txs []types.Transaction, uncles []*types.Header, r types.Receipts, e consensus.EpochReader, chain consensus.ChainHeaderReader,
+	txs *types.Transactions, uncles []*types.Header, r *types.Receipts, e consensus.EpochReader, chain consensus.ChainHeaderReader,
 	syscall consensus.SystemCall) error {
 	if !IsPoSHeader(header) {
 		return s.eth1Engine.Finalize(config, header, state, txs, uncles, r, e, chain, syscall)
@@ -125,14 +121,10 @@
 	state *state.IntraBlockState, txs *types.Transactions, uncles []*types.Header,
 	receipts *types.Receipts, e consensus.EpochReader, chain consensus.ChainHeaderReader,
 	syscall consensus.SystemCall, call consensus.Call) (*types.Block, error) {
-<<<<<<< HEAD
 	if !IsPoSHeader(header) {
 		return s.eth1Engine.FinalizeAndAssemble(config, header, state, txs, uncles, receipts, e, chain, syscall, call)
 	}
-	return types.NewBlock(header, txs, uncles, receipts), nil
-=======
 	return types.NewBlock(header, *txs, uncles, *receipts), nil
->>>>>>> 7b07e99b
 }
 
 func (s *Serenity) SealHash(header *types.Header) (hash common.Hash) {
@@ -188,14 +180,7 @@
 		return errInvalidUncleHash
 	}
 
-<<<<<<< HEAD
 	return misc.VerifyEip1559Header(chain.Config(), parent, header)
-=======
-func (s *Serenity) Finalize(config *params.ChainConfig, header *types.Header, state *state.IntraBlockState,
-	txs *types.Transactions, uncles []*types.Header, r *types.Receipts, e consensus.EpochReader, chain consensus.ChainHeaderReader,
-	syscall consensus.SystemCall) error {
-	return nil
->>>>>>> 7b07e99b
 }
 
 func (s *Serenity) Seal(chain consensus.ChainHeaderReader, block *types.Block, results chan<- *types.Block, stop <-chan struct{}) error {
